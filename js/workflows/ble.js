--- conflicted
+++ resolved
@@ -56,11 +56,6 @@
         btnBond = modal.querySelector('#promptBond');
         btnReconnect = modal.querySelector('#bleReconnect');
 
-<<<<<<< HEAD
-        btnRequestBluetoothDevice.addEventListener('click', this.onRequestBluetoothDeviceButtonClick.bind(this));
-        btnBond.addEventListener('click', this.onBond.bind(this));
-        btnReconnect.addEventListener('click', this.reconnectButtonHandler.bind(this));
-=======
         // Map the button states to the buttons
         this.connectButtons = {
             reconnect: btnReconnect,
@@ -68,16 +63,9 @@
             bond: btnBond
         };
 
-        btnRequestBluetoothDevice.addEventListener('click', async (event) => {
-            await this.onRequestBluetoothDeviceButtonClick(event);
-        });
-        btnBond.addEventListener('click', async (event) =>  {
-            await this.onBond(event);
-        });
-        btnReconnect.addEventListener('click', async (event) =>  {
-            await this.reconnectButtonHandler(event);
-        });
->>>>>>> 71b617ad
+        btnRequestBluetoothDevice.addEventListener('click', this.onRequestBluetoothDeviceButtonClick.bind(this));
+        btnBond.addEventListener('click', this.onBond.bind(this));
+        btnReconnect.addEventListener('click', this.reconnectButtonHandler.bind(this));
 
         // Check if Web Bluetooth is available
         if (!(await this.available() instanceof Error)) {
