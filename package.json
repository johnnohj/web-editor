--- conflicted
+++ resolved
@@ -9,13 +9,8 @@
     "preview": "vite preview"
   },
   "devDependencies": {
-<<<<<<< HEAD
-    "sass": "^1.77.8",
-    "vite": "^5.4.2"
-=======
     "sass": "^1.78.0",
     "vite": "^5.4.3"
->>>>>>> 1ab03b67
   },
   "dependencies": {
     "@adafruit/ble-file-transfer-js": "adafruit/ble-file-transfer-js#1.0.2",
