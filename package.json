{
  "name": "web-editor",
  "private": true,
  "version": "0.0.0",
  "type": "module",
  "scripts": {
    "dev": "vite",
    "build": "vite build",
    "preview": "vite preview"
  },
  "devDependencies": {
<<<<<<< HEAD
    "sass": "^1.78.0",
    "vite": "^5.4.3",
    "vite-plugin-mkcert": "^1.17.6"
  },
  "dependencies": {
    "@adafruit/ble-file-transfer-js": "adafruit/ble-file-transfer-js#1.0.2",
    "@adafruit/circuitpython-repl-js": "adafruit/circuitpython-repl-js#3.2.4",
=======
    "sass": "^1.80.6",
    "vite": "^5.4.11"
  },
  "dependencies": {
    "@adafruit/ble-file-transfer-js": "adafruit/ble-file-transfer-js#1.0.2",
    "@adafruit/circuitpython-repl-js": "adafruit/circuitpython-repl-js#3.2.1",
>>>>>>> 82dd08e2
    "@codemirror/lang-python": "^6.1.6",
    "@fortawesome/fontawesome-free": "^6.6.0",
    "@xterm/addon-fit": "^0.10.0",
    "@xterm/addon-web-links": "^0.11.0",
    "@xterm/xterm": "^5.5.0",
    "chart.js": "^4.4.4",
    "codemirror": "^6.0.1",
    "file-saver": "^2.0.5",
    "focus-trap": "^7.6.1",
    "idb-keyval": "^6.2.1",
    "jszip": "^3.10.1"
  },
  "optionalDependencies": {
    "@rollup/rollup-linux-x64-gnu": "^4.20.0"
  }
}<|MERGE_RESOLUTION|>--- conflicted
+++ resolved
@@ -9,22 +9,13 @@
     "preview": "vite preview"
   },
   "devDependencies": {
-<<<<<<< HEAD
-    "sass": "^1.78.0",
-    "vite": "^5.4.3",
+    "sass": "^1.80.6",
+    "vite": "^5.4.11"
     "vite-plugin-mkcert": "^1.17.6"
   },
   "dependencies": {
     "@adafruit/ble-file-transfer-js": "adafruit/ble-file-transfer-js#1.0.2",
     "@adafruit/circuitpython-repl-js": "adafruit/circuitpython-repl-js#3.2.4",
-=======
-    "sass": "^1.80.6",
-    "vite": "^5.4.11"
-  },
-  "dependencies": {
-    "@adafruit/ble-file-transfer-js": "adafruit/ble-file-transfer-js#1.0.2",
-    "@adafruit/circuitpython-repl-js": "adafruit/circuitpython-repl-js#3.2.1",
->>>>>>> 82dd08e2
     "@codemirror/lang-python": "^6.1.6",
     "@fortawesome/fontawesome-free": "^6.6.0",
     "@xterm/addon-fit": "^0.10.0",
